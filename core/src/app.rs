--- conflicted
+++ resolved
@@ -1,11 +1,6 @@
 use layout::{
-<<<<<<< HEAD
     Alignment, Axis, BorderSide, Borders, Color, Container, CrossAxisAlignment, EdgeInsets, Flex,
     Flexible, Layout, MainAxisAlignment, MainAxisSize, Positioned, Stack,
-=======
-    Axis, Color, Container, CrossAxisAlignment, EdgeInsets, Flex, Flexible, Layout,
-    MainAxisAlignment, MainAxisSize, Positioned, Stack,
->>>>>>> 08fc43dd
 };
 use math::Vector2;
 use platform::AppDriver;
@@ -16,7 +11,7 @@
 
 impl AppDriver for App {
     fn tick(&mut self, _: f32) -> Box<dyn Layout> {
-        self.container()
+        self.sidebar()
     }
 }
 
@@ -25,33 +20,6 @@
         let position = Vector2::zero();
         App { position }
     }
-
-<<<<<<< HEAD
-    /*#[allow(dead_code)]
-    pub fn container(&self) -> Box<dyn Layout> {
-        use layout::container2::Container;
-        Box::new(Container {
-            color: Color::green(),
-            alignment: Alignment::center(),
-            child: Some(Box::new(Container {
-=======
-    #[allow(dead_code)]
-    pub fn container(&self) -> Box<dyn Layout> {
-        use layout::container2::{Alignment, Container};
-        Box::new(Container {
-            color: Color::green(),
-            alignment: Alignment::center(),
-            child: Some(Box::new(layout::container2::Container {
-                width: Some(100.0),
-                height: Some(100.0),
->>>>>>> 08fc43dd
-                color: Color::red(),
-                ..Default::default()
-            })),
-            ..Default::default()
-        })
-<<<<<<< HEAD
-    }*/
 
     #[allow(dead_code)]
     pub fn sidebar(&self) -> Box<dyn Layout> {
@@ -115,32 +83,6 @@
                                 height: Some(25.0),
                                 margin: EdgeInsets::top(5.0),
                                 color: Color::rgba(45.0, 45.0, 45.0, 255.0),
-=======
-    }
-
-    #[allow(dead_code)]
-    pub fn sidebar(&self) -> Box<dyn Layout> {
-        let widgets = Flex {
-            axis: Axis::Horizontal,
-            main_axis_size: MainAxisSize::Max,
-            main_axis_alignment: MainAxisAlignment::Start,
-            cross_axis_alignment: CrossAxisAlignment::Stretch,
-            children: vec![
-                Box::new(Container {
-                    size: (100.0, f32::INFINITY).into(),
-                    color: Color::green(),
-                    padding: EdgeInsets::all(10.0),
-                    child: Some(Box::new(Flex {
-                        axis: Axis::Vertical,
-                        main_axis_size: MainAxisSize::Max,
-                        main_axis_alignment: MainAxisAlignment::Start,
-                        cross_axis_alignment: CrossAxisAlignment::Stretch,
-                        children: vec![
-                            Box::new(Container {
-                                size: (f32::INFINITY, 25.0).into(),
-                                margin: EdgeInsets::bottom(15.0),
-                                color: Color::red(),
->>>>>>> 08fc43dd
                                 ..Default::default()
                             })],
                         })),
@@ -173,40 +115,9 @@
                         })),
                         ..Default::default()
                     }),
-<<<<<<< HEAD
                 ],
             })),
             ..Container::default()
-=======
-                }),
-                Box::new(Container {
-                    size: (100.0, f32::INFINITY).into(),
-                    color: Color::green(),
-                    padding: EdgeInsets::all(10.0),
-                    child: Some(Box::new(Flex {
-                        axis: Axis::Vertical,
-                        main_axis_size: MainAxisSize::Max,
-                        main_axis_alignment: MainAxisAlignment::Start,
-                        cross_axis_alignment: CrossAxisAlignment::Stretch,
-                        children: vec![
-                            Box::new(Container {
-                                size: (f32::INFINITY, 20.0).into(),
-                                margin: EdgeInsets::bottom(10.0),
-                                color: Color::red(),
-                                ..Default::default()
-                            }),
-                            Box::new(Container {
-                                size: (f32::INFINITY, 25.0).into(),
-                                margin: EdgeInsets::bottom(15.0),
-                                color: Color::red(),
-                                ..Default::default()
-                            }),
-                        ],
-                    })),
-                    ..Default::default()
-                }),
-            ],
->>>>>>> 08fc43dd
         };
         Box::new(widgets)
     }
